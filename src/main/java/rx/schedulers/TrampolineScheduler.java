--- conflicted
+++ resolved
@@ -77,20 +77,12 @@
 
             if (wip.getAndIncrement() == 0) {
                 do {
-<<<<<<< HEAD
                     TimedAction polled;
-                    synchronized (queue) {
-                        polled = queue.poll();
-                    }
-                    if (polled != null) {
-                      polled.action.call();
-=======
                     synchronized (queue) {
                         if (!queue.isEmpty()) {
                             TimedAction polled = queue.poll();
                             polled.action.call();
                         }
->>>>>>> 6db3afc0
                     }
                 } while (wip.decrementAndGet() > 0);
                 return Subscriptions.unsubscribed();
